--- conflicted
+++ resolved
@@ -7,20 +7,13 @@
  * e.g. a maxspeed or maxheight sign.
  * One or more TrafficSignType instances
  * can exist on the same {@link TrafficSignModel}
- *
- * @author Jason Manoloudis
- *
  */
 public class TrafficSignType {
 
 	/** holds the rotation angle of DestinationSigns */
 	public double rotation;
 
-<<<<<<< HEAD
 	/** Variable to use in {@link org.osm2world.core.world.modules.TrafficSignModule#mapSignAttributes(String)} */
-=======
-	/** Variable to use in {@link org.osm2world.core.world.modules.TrafficSignModule#mapSignAttributes()} */
->>>>>>> e3bbbfb5
 	public String materialName;
 
 	public Material material;
