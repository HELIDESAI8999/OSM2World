--- conflicted
+++ resolved
@@ -18,11 +18,7 @@
 	}
 	
 	@Override
-<<<<<<< HEAD
-	protected void renderToImpl(GL2 gl, Camera camera) {
-=======
-	protected void renderToImpl(GL gl, Camera camera, Projection projection) {
->>>>>>> 5211e09a
+	protected void renderToImpl(GL2 gl, Camera camera, Projection projection) {
 		
 		JOGLTarget target = new JOGLTarget(gl, camera);
 
