package org.osm2world.viewer.view.debug;

import java.awt.Color;

import javax.media.opengl.GL2;

import org.osm2world.core.target.common.rendering.Camera;
import org.osm2world.core.target.common.rendering.Projection;
import org.osm2world.core.target.jogl.JOGLTarget;
import org.osm2world.core.terrain.data.TerrainPatch;

/**
 * shows the effect of integrating the holes and outer polygons
 * of {@link TerrainPatch}es
 * //TODO: does this *do* anything useful?
 */
public class TriangulationDebugView extends DebugView {

	private static final Color LINE_COLOR = Color.PINK;
	private static final Color ROT_COLOR = Color.WHITE;
	
	@Override
<<<<<<< HEAD
	public void renderToImpl(GL2 gl, Camera camera) {
=======
	public void renderToImpl(GL gl, Camera camera, Projection projection) {
>>>>>>> 5211e09a
	
		JOGLTarget target = new JOGLTarget(gl, camera);
//
//		for (TerrainPatch patch : terrain.getPatches()) {
//
//			if (patch.getHoles().isEmpty()) continue;
//
//			List<VectorXZ> polygonOutline = new LinkedList<VectorXZ>(
//					patch.getOuterPolygon().getVertexLoop());
//
//			TriangulationUtil.insertHolesInPolygonOutline(
//					polygonOutline, patch.getHoles());
//
//			target.drawLineLoop(LINE_COLOR, polygonOutline);
//
//			/* draw direction indicators near nodes */
//			for (int i=0; i+1 < polygonOutline.size(); i++) {
//
//				VectorXZ nodePos = polygonOutline.get(i);
//				VectorXZ afterPos = polygonOutline.get(i+1);
//
//				VectorXZ offsetTargetNode = VectorXZ.NULL_VECTOR;
//
//				if (i != 0) {
//					VectorXZ beforePos = polygonOutline.get(i-1);
//					offsetTargetNode = beforePos.subtract(nodePos).normalize().mult(2);
//				}
//
//				VectorXZ arrowStart = nodePos.add(offsetTargetNode);
//				VectorXZ arrowEnd = nodePos.add(
//					afterPos.subtract(nodePos).normalize().mult(3))
//					.add(offsetTargetNode);
//
//				target.drawArrow(ROT_COLOR, 1, arrowStart, arrowEnd);
//
//				target.drawText(Integer.toString(i), arrowStart);
//
//			}
//
//			/* draw numbers on triangle centers */
//
//			int i=0;
//			for (TriangleXYZ triangle : patch.triangulation) {
//				target.drawText(Integer.toString(i),
//						new SimplePolygonXZ(Arrays.asList(triangle.v1.xz(), triangle.v2.xz(), triangle.v3.xz(), triangle.v1.xz())).getCenter());
//				i++;
//			}
//
//		}
		
	}
	
}<|MERGE_RESOLUTION|>--- conflicted
+++ resolved
@@ -20,11 +20,7 @@
 	private static final Color ROT_COLOR = Color.WHITE;
 	
 	@Override
-<<<<<<< HEAD
-	public void renderToImpl(GL2 gl, Camera camera) {
-=======
-	public void renderToImpl(GL gl, Camera camera, Projection projection) {
->>>>>>> 5211e09a
+	public void renderToImpl(GL2 gl, Camera camera, Projection projection) {
 	
 		JOGLTarget target = new JOGLTarget(gl, camera);
 //
