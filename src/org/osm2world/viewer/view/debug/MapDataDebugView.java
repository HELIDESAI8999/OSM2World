--- conflicted
+++ resolved
@@ -47,11 +47,7 @@
 	}
 	
 	@Override
-<<<<<<< HEAD
-	public void renderToImpl(GL2 gl, Camera camera) {
-=======
-	public void renderToImpl(GL gl, Camera camera, Projection projection) {
->>>>>>> 5211e09a
+	public void renderToImpl(GL2 gl, Camera camera, Projection projection) {
 				
 		JOGLTarget util = new JOGLTarget(gl, camera);
 		
