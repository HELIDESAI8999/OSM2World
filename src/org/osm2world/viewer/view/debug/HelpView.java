--- conflicted
+++ resolved
@@ -22,11 +22,7 @@
 	}
 	
 	@Override
-<<<<<<< HEAD
-	protected void renderToImpl(GL2 gl, Camera camera) {
-=======
-	protected void renderToImpl(GL gl, Camera camera, Projection projection) {
->>>>>>> 5211e09a
+	protected void renderToImpl(GL2 gl, Camera camera, Projection projection) {
 		
 		if (!canBeUsed()) { return; }
 		
