package org.osm2world.viewer.view.debug;

import java.awt.Color;
import java.util.List;

import javax.media.opengl.GL2;

import org.osm2world.core.math.VectorXYZ;
import org.osm2world.core.target.common.rendering.Camera;
import org.osm2world.core.target.common.rendering.OrthoTilesUtil;
import org.osm2world.core.target.common.rendering.OrthoTilesUtil.CardinalDirection;
import org.osm2world.core.target.common.rendering.Projection;
import org.osm2world.core.target.jogl.JOGLTarget;
import org.osm2world.viewer.control.actions.OrthoBoundsAction;

/**
 * illustrates the construction of the orthogonal perspective
 * as set by {@link OrthoBoundsAction}
 */
public class OrthoBoundsDebugView extends DebugView {
	
	@Override
	public String getDescription() {
		return "illustrates the construction of the orthogonal perspective";
	}
	
	private static final Color LINE_COLOR = Color.YELLOW;
	private static final Color POINT_COLOR = Color.RED;
	
	private static final float HALF_POINT_WIDTH = 0.4f;
	
	@Override
<<<<<<< HEAD
	public void renderToImpl(GL2 gl, Camera camera) {
=======
	public void renderToImpl(GL gl, Camera camera, Projection projection) {
>>>>>>> 5211e09a
		
		if (map == null) { return; }
		
		JOGLTarget target = new JOGLTarget(gl, camera);
		
		Camera orthoCam = OrthoTilesUtil.cameraForBounds(
				map.getDataBoundary(), 30, CardinalDirection.S);
		
		List<VectorXYZ> boundVertices = map.getDataBoundary().polygonXZ().xyz(0).getVertices();
		target.drawLineLoop(LINE_COLOR, boundVertices);
		target.drawLineStrip(LINE_COLOR, boundVertices.get(0), boundVertices.get(2));
		target.drawLineStrip(LINE_COLOR, boundVertices.get(1), boundVertices.get(3));
		
		drawBoxAround(target, orthoCam.getPos(), POINT_COLOR, HALF_POINT_WIDTH);
		drawBoxAround(target, orthoCam.getLookAt(), POINT_COLOR, HALF_POINT_WIDTH);
		
		target.drawLineStrip(LINE_COLOR, orthoCam.getPos(), orthoCam.getLookAt());
		
	}
	
}<|MERGE_RESOLUTION|>--- conflicted
+++ resolved
@@ -30,11 +30,7 @@
 	private static final float HALF_POINT_WIDTH = 0.4f;
 	
 	@Override
-<<<<<<< HEAD
-	public void renderToImpl(GL2 gl, Camera camera) {
-=======
-	public void renderToImpl(GL gl, Camera camera, Projection projection) {
->>>>>>> 5211e09a
+	public void renderToImpl(GL2 gl, Camera camera, Projection projection) {
 		
 		if (map == null) { return; }
 		
