package org.osm2world.viewer.view;

import static java.awt.event.KeyEvent.*;
import static java.util.Arrays.asList;

import java.awt.BorderLayout;
import java.awt.event.ActionEvent;
import java.awt.event.ActionListener;
import java.io.File;
import java.util.List;

import javax.swing.ButtonGroup;
import javax.swing.JCheckBoxMenuItem;
import javax.swing.JFrame;
import javax.swing.JMenu;
import javax.swing.JMenuBar;
import javax.swing.JRadioButtonMenuItem;

import org.apache.commons.configuration.Configuration;
import org.osm2world.core.map_elevation.creation.EleConstraintEnforcer;
import org.osm2world.core.map_elevation.creation.InverseDistanceWeightingInterpolator;
import org.osm2world.core.map_elevation.creation.LPEleConstraintEnforcer;
import org.osm2world.core.map_elevation.creation.LeastSquaresInterpolator;
import org.osm2world.core.map_elevation.creation.LinearInterpolator;
import org.osm2world.core.map_elevation.creation.NaturalNeighborInterpolator;
import org.osm2world.core.map_elevation.creation.NoneEleConstraintEnforcer;
import org.osm2world.core.map_elevation.creation.SimpleEleConstraintEnforcer;
import org.osm2world.core.map_elevation.creation.TerrainInterpolator;
import org.osm2world.core.map_elevation.creation.ZeroInterpolator;
import org.osm2world.viewer.control.actions.AboutAction;
import org.osm2world.viewer.control.actions.ExitAction;
import org.osm2world.viewer.control.actions.ExportObjAction;
import org.osm2world.viewer.control.actions.ExportObjDirAction;
import org.osm2world.viewer.control.actions.ExportPOVRayAction;
import org.osm2world.viewer.control.actions.ExportScreenshotAction;
import org.osm2world.viewer.control.actions.HelpControlsAction;
import org.osm2world.viewer.control.actions.OpenOSMAction;
import org.osm2world.viewer.control.actions.OrthoBoundsAction;
import org.osm2world.viewer.control.actions.OrthoTileAction;
import org.osm2world.viewer.control.actions.ReloadOSMAction;
import org.osm2world.viewer.control.actions.ResetCameraAction;
import org.osm2world.viewer.control.actions.SetCameraToCoordinateAction;
import org.osm2world.viewer.control.actions.SetEleConstraintEnforcerAction;
import org.osm2world.viewer.control.actions.SetTerrainInterpolatorAction;
import org.osm2world.viewer.control.actions.StatisticsAction;
import org.osm2world.viewer.control.actions.ToggleBackfaceCullingAction;
import org.osm2world.viewer.control.actions.ToggleDebugViewAction;
import org.osm2world.viewer.control.actions.ToggleOrthographicProjectionAction;
import org.osm2world.viewer.control.actions.ToggleWireframeAction;
import org.osm2world.viewer.control.navigation.DefaultNavigation;
import org.osm2world.viewer.model.Data;
import org.osm2world.viewer.model.MessageManager;
import org.osm2world.viewer.model.RenderOptions;
import org.osm2world.viewer.view.debug.ClearingDebugView;
import org.osm2world.viewer.view.debug.DebugView;
import org.osm2world.viewer.view.debug.EleConnectorDebugView;
import org.osm2world.viewer.view.debug.EleConstraintDebugView;
import org.osm2world.viewer.view.debug.EleDebugView;
<<<<<<< HEAD
import org.osm2world.viewer.view.debug.HelpView;
import org.osm2world.viewer.view.debug.InternalCoordsDebugView;
import org.osm2world.viewer.view.debug.LatLonDebugView;
=======
import org.osm2world.viewer.view.debug.FaceDebugView;
import org.osm2world.viewer.view.debug.InverseDistanceWeightingInterpolatorDebugView;
import org.osm2world.viewer.view.debug.LeastSquaresInterpolatorDebugView;
import org.osm2world.viewer.view.debug.LinearInterpolatorDebugView;
>>>>>>> 87e72888
import org.osm2world.viewer.view.debug.Map2dTreeDebugView;
import org.osm2world.viewer.view.debug.MapDataBoundsDebugView;
import org.osm2world.viewer.view.debug.MapDataDebugView;
import org.osm2world.viewer.view.debug.NaturalNeighborInterpolatorDebugView;
import org.osm2world.viewer.view.debug.NetworkDebugView;
import org.osm2world.viewer.view.debug.OrthoBoundsDebugView;
import org.osm2world.viewer.view.debug.QuadtreeDebugView;
import org.osm2world.viewer.view.debug.RoofDataDebugView;
import org.osm2world.viewer.view.debug.SkyboxView;
import org.osm2world.viewer.view.debug.TerrainBoundaryAABBDebugView;
import org.osm2world.viewer.view.debug.TerrainBoundaryDebugView;
import org.osm2world.viewer.view.debug.WorldObjectNormalsDebugView;
import org.osm2world.viewer.view.debug.WorldObjectView;

import com.google.common.base.Function;

public class ViewerFrame extends JFrame{

	public final ViewerGLCanvas glCanvas;
	
	private final Data data = new Data();
	private final RenderOptions renderOptions = new RenderOptions();
	private final MessageManager messageManager = new MessageManager();
	
	private final File configFile;
	
	/**
	 * 
	 * @param config  configuration object, != null
	 * @param configFile  properties (where config was loaded from), can be null
	 * @param inputFile  osm data file to be loaded at viewer start, can be null
	 */
	public ViewerFrame(final Configuration config,
			final File configFile, File inputFile) {
		
		super("OSM2World Viewer");
		
		this.configFile = configFile;
		data.setConfig(config);
		
		createMenuBar();
		
		glCanvas = new ViewerGLCanvas(data, messageManager, renderOptions);
		add(glCanvas, BorderLayout.CENTER);
		
		new FileDrop(glCanvas, new FileDrop.Listener() {
			@Override
			public void filesDropped(File[] files) {
				if (files.length >= 1) {
					new OpenOSMAction(ViewerFrame.this, data, renderOptions)
						.openOSMFile(files[0], true);
				}
			}
		});
		
		DefaultNavigation navigation = new DefaultNavigation(this, renderOptions);
		glCanvas.addMouseListener(navigation);
		glCanvas.addMouseMotionListener(navigation);
		glCanvas.addMouseWheelListener(navigation);
		glCanvas.addKeyListener(navigation);
		
		setDefaultCloseOperation(EXIT_ON_CLOSE);
		
		pack();
		
		if (inputFile != null) {
			new OpenOSMAction(this, data, renderOptions).openOSMFile(inputFile, true);
		}
		
	}
	
	private final Function<File, ActionListener> actionForFileFunction =
			new Function<File, ActionListener>() {
		
		public ActionListener apply(final File file) {
			
			return new ActionListener() {
				@Override public void actionPerformed(ActionEvent e) {
					new OpenOSMAction(ViewerFrame.this, data,
							renderOptions).openOSMFile(file, true);
				}
			};
			
		}
		
	};

	private void createMenuBar() {

		JMenuBar menu = new JMenuBar();

		{ //"File"

			JMenu recentFilesMenu = new JMenu("Recent files");
			
			new RecentFilesUpdater(recentFilesMenu, actionForFileFunction);
			
			JMenu subMenu = new JMenu("File");
			subMenu.setMnemonic(VK_F);
			subMenu.add(new OpenOSMAction(this, data, renderOptions));
			subMenu.add(new ReloadOSMAction(this, data, renderOptions, configFile));
			subMenu.add(recentFilesMenu);
			subMenu.add(new ExportObjAction(this, data, messageManager, renderOptions));
			subMenu.add(new ExportObjDirAction(this, data, messageManager, renderOptions));
			subMenu.add(new ExportPOVRayAction(this, data, messageManager, renderOptions));
			subMenu.add(new ExportScreenshotAction(this, data, messageManager, renderOptions));
			subMenu.add(new StatisticsAction(this, data));
			subMenu.add(new ExitAction());
			menu.add(subMenu);

		} { //"View"
			
			JMenu subMenu = new JMenu("View");
			subMenu.setMnemonic(VK_V);
			
			subMenu.add(new JCheckBoxMenuItem(new ToggleWireframeAction(this, data, renderOptions)));
			subMenu.add(new JCheckBoxMenuItem(new ToggleBackfaceCullingAction(this, data, renderOptions)));
			
			initAndAddDebugView(subMenu, VK_W, true,
					new WorldObjectView(renderOptions));
			initAndAddDebugView(subMenu, -1, true,
					new SkyboxView());
			
			subMenu.addSeparator();
			
<<<<<<< HEAD
			subMenu.add(new JCheckBoxMenuItem(new ToggleDebugViewAction(
					new TerrainBoundaryAABBDebugView(), -1, false,
					this, data, renderOptions)));
			subMenu.add(new JCheckBoxMenuItem(new ToggleDebugViewAction(
					new TerrainAABBDebugView(), -1, false,
					this, data, renderOptions)));
			subMenu.add(new JCheckBoxMenuItem(new ToggleDebugViewAction(
					new ClearingDebugView(), KeyEvent.VK_L, false,
					this, data, renderOptions)));
			subMenu.add(new JCheckBoxMenuItem(new ToggleDebugViewAction(
					new MapDataDebugView(), KeyEvent.VK_G, false,
					this, data, renderOptions)));
			subMenu.add(new JCheckBoxMenuItem(new ToggleDebugViewAction(
					new MapDataElevationDebugView(), KeyEvent.VK_E, false,
					this, data, renderOptions)));
			subMenu.add(new JCheckBoxMenuItem(new ToggleDebugViewAction(
					new RoofDataDebugView(), KeyEvent.VK_R, false,
					this, data, renderOptions)));
			subMenu.add(new JCheckBoxMenuItem(new ToggleDebugViewAction(
					new NetworkDebugView(), KeyEvent.VK_X, false,
					this, data, renderOptions)));
			subMenu.add(new JCheckBoxMenuItem(new ToggleDebugViewAction(
					new QuadtreeDebugView(), KeyEvent.VK_Q, false,
					this, data, renderOptions)));
			subMenu.add(new JCheckBoxMenuItem(new ToggleDebugViewAction(
					new Map2dTreeDebugView(), -1, false,
					this, data, renderOptions)));
			subMenu.add(new JCheckBoxMenuItem(new ToggleDebugViewAction(
					new TerrainCellLabelsView(), -1, false,
					this, data, renderOptions)));
			subMenu.add(new JCheckBoxMenuItem(new ToggleDebugViewAction(
					new TerrainBoundaryDebugView(), KeyEvent.VK_B, false,
					this, data, renderOptions)));
			subMenu.add(new JCheckBoxMenuItem(new ToggleDebugViewAction(
					new TerrainOutlineDebugView(), -1, false,
					this, data, renderOptions)));
			subMenu.add(new JCheckBoxMenuItem(new ToggleDebugViewAction(
					new TerrainNormalsDebugView(), -1, false,
					this, data, renderOptions)));
			subMenu.add(new JCheckBoxMenuItem(new ToggleDebugViewAction(
					new WorldObjectNormalsDebugView(), -1, false,
					this, data, renderOptions)));
			subMenu.add(new JCheckBoxMenuItem(new ToggleDebugViewAction(
					new TriangulationDebugView(), -1, false,
					this, data, renderOptions)));
			subMenu.add(new JCheckBoxMenuItem(new ToggleDebugViewAction(
					new MapDataBoundsDebugView(), -1, false,
					this, data, renderOptions)));
			subMenu.add(new JCheckBoxMenuItem(new ToggleDebugViewAction(
					new OrthoBoundsDebugView(), -1, false,
					this, data, renderOptions)));
			subMenu.add(new JCheckBoxMenuItem(new ToggleDebugViewAction(
					new InternalCoordsDebugView(), -1, false,
					this, data, renderOptions)));
			subMenu.add(new JCheckBoxMenuItem(new ToggleDebugViewAction(
					new LatLonDebugView(), -1, false,
					this, data, renderOptions)));
			subMenu.add(new JCheckBoxMenuItem(new ToggleDebugViewAction(
					new TerrainElevationGridDebugView(), -1, false,
					this, data, renderOptions)));
			subMenu.add(new JCheckBoxMenuItem(new ToggleDebugViewAction(
					new EleDebugView(), -1, false,
					this, data, renderOptions)));
						
=======
			initAndAddDebugView(subMenu, -1, false,
					new TerrainBoundaryAABBDebugView());
			initAndAddDebugView(subMenu, VK_L, false,
					new ClearingDebugView());
			initAndAddDebugView(subMenu, VK_D, false,
					new MapDataDebugView());
			initAndAddDebugView(subMenu, VK_E, false,
					new EleConnectorDebugView());
			initAndAddDebugView(subMenu, VK_C, false,
					new EleConstraintDebugView());
			initAndAddDebugView(subMenu, VK_R, false,
					new RoofDataDebugView());
			initAndAddDebugView(subMenu, -1, false,
					new FaceDebugView());
			initAndAddDebugView(subMenu, VK_X, false,
					new NetworkDebugView());
			initAndAddDebugView(subMenu, VK_Q, false,
					new QuadtreeDebugView());
			initAndAddDebugView(subMenu, -1, false,
					new Map2dTreeDebugView());
			initAndAddDebugView(subMenu, VK_B, false,
					new TerrainBoundaryDebugView());
			initAndAddDebugView(subMenu, -1, false,
					new WorldObjectNormalsDebugView());
			initAndAddDebugView(subMenu, -1, false,
					new MapDataBoundsDebugView());
			initAndAddDebugView(subMenu, -1, false,
					new OrthoBoundsDebugView());
			initAndAddDebugView(subMenu, -1, false,
					new EleDebugView());
			initAndAddDebugView(subMenu, -1, false,
					new NaturalNeighborInterpolatorDebugView(renderOptions));
			initAndAddDebugView(subMenu, -1, false,
					new LeastSquaresInterpolatorDebugView(renderOptions));
			initAndAddDebugView(subMenu, -1, false,
					new InverseDistanceWeightingInterpolatorDebugView(renderOptions));
			initAndAddDebugView(subMenu, -1, false,
					new LinearInterpolatorDebugView(renderOptions));
			
>>>>>>> 87e72888
			menu.add(subMenu);
			
		} { //"Camera"

			JMenu subMenu = new JMenu("Camera");
			subMenu.setMnemonic(VK_C);
			subMenu.add(new ResetCameraAction(this, data, renderOptions));
			subMenu.add(new SetCameraToCoordinateAction(this, data, renderOptions));
			subMenu.add(new OrthoTileAction(this, data, renderOptions));
			subMenu.add(new OrthoBoundsAction(this, data, renderOptions));
			subMenu.add(new JCheckBoxMenuItem(
					new ToggleOrthographicProjectionAction(this, data, renderOptions)));
			menu.add(subMenu);

		} { //"Options"

			JMenu subMenu = new JMenu("Options");
			subMenu.setMnemonic(VK_O);
			
			JMenu interpolatorMenu = new JMenu("TerrainInterpolator");
			subMenu.add(interpolatorMenu);
			
			ButtonGroup interpolatorGroup = new ButtonGroup();
			
			@SuppressWarnings("unchecked")
			List<Class<? extends TerrainInterpolator>> interpolatorClasses = asList(
					ZeroInterpolator.class,
					LinearInterpolator.class,
					InverseDistanceWeightingInterpolator.class,
					LeastSquaresInterpolator.class,
					NaturalNeighborInterpolator.class);
			
			for (Class<? extends TerrainInterpolator> c : interpolatorClasses) {
				
				JRadioButtonMenuItem item = new JRadioButtonMenuItem(
						new SetTerrainInterpolatorAction(c,
								this, data, renderOptions));
				
				interpolatorGroup.add(item);
				interpolatorMenu.add(item);
				
			}
			
			JMenu enforcerMenu = new JMenu("EleConstraintEnforcer");
			subMenu.add(enforcerMenu);
			
			ButtonGroup enforcerGroup = new ButtonGroup();
			
			@SuppressWarnings("unchecked")
			List<Class<? extends EleConstraintEnforcer>> enforcerClasses = asList(
					NoneEleConstraintEnforcer.class,
					SimpleEleConstraintEnforcer.class,
					LPEleConstraintEnforcer.class);
			
			for (Class<? extends EleConstraintEnforcer> c : enforcerClasses) {
				
				JRadioButtonMenuItem item = new JRadioButtonMenuItem(
						new SetEleConstraintEnforcerAction(c,
								this, data, renderOptions));
				
				enforcerGroup.add(item);
				enforcerMenu.add(item);
				
			}
			
			menu.add(subMenu);

		} { //"Help"

			JMenu subMenu = new JMenu("Help");
			subMenu.add(new HelpControlsAction());
			subMenu.add(new AboutAction());
			subMenu.setMnemonic(VK_H);

			menu.add(subMenu);

		}

		this.setJMenuBar(menu);
		
	}

	/**
	 * initializes a debug view and adds a menu item for it
	 */
	private void initAndAddDebugView(JMenu menu, int keyEvent,
			boolean enabled, DebugView debugView) {
		
		debugView.setConfiguration(data.getConfig());
		
		menu.add(new JCheckBoxMenuItem(new ToggleDebugViewAction(
				debugView, keyEvent, enabled,
				this, data, renderOptions)));
		
	}

	public MessageManager getMessageManager() {
		return messageManager;
	}

}<|MERGE_RESOLUTION|>--- conflicted
+++ resolved
@@ -56,16 +56,12 @@
 import org.osm2world.viewer.view.debug.EleConnectorDebugView;
 import org.osm2world.viewer.view.debug.EleConstraintDebugView;
 import org.osm2world.viewer.view.debug.EleDebugView;
-<<<<<<< HEAD
-import org.osm2world.viewer.view.debug.HelpView;
+import org.osm2world.viewer.view.debug.FaceDebugView;
 import org.osm2world.viewer.view.debug.InternalCoordsDebugView;
+import org.osm2world.viewer.view.debug.InverseDistanceWeightingInterpolatorDebugView;
 import org.osm2world.viewer.view.debug.LatLonDebugView;
-=======
-import org.osm2world.viewer.view.debug.FaceDebugView;
-import org.osm2world.viewer.view.debug.InverseDistanceWeightingInterpolatorDebugView;
 import org.osm2world.viewer.view.debug.LeastSquaresInterpolatorDebugView;
 import org.osm2world.viewer.view.debug.LinearInterpolatorDebugView;
->>>>>>> 87e72888
 import org.osm2world.viewer.view.debug.Map2dTreeDebugView;
 import org.osm2world.viewer.view.debug.MapDataBoundsDebugView;
 import org.osm2world.viewer.view.debug.MapDataDebugView;
@@ -191,72 +187,6 @@
 			
 			subMenu.addSeparator();
 			
-<<<<<<< HEAD
-			subMenu.add(new JCheckBoxMenuItem(new ToggleDebugViewAction(
-					new TerrainBoundaryAABBDebugView(), -1, false,
-					this, data, renderOptions)));
-			subMenu.add(new JCheckBoxMenuItem(new ToggleDebugViewAction(
-					new TerrainAABBDebugView(), -1, false,
-					this, data, renderOptions)));
-			subMenu.add(new JCheckBoxMenuItem(new ToggleDebugViewAction(
-					new ClearingDebugView(), KeyEvent.VK_L, false,
-					this, data, renderOptions)));
-			subMenu.add(new JCheckBoxMenuItem(new ToggleDebugViewAction(
-					new MapDataDebugView(), KeyEvent.VK_G, false,
-					this, data, renderOptions)));
-			subMenu.add(new JCheckBoxMenuItem(new ToggleDebugViewAction(
-					new MapDataElevationDebugView(), KeyEvent.VK_E, false,
-					this, data, renderOptions)));
-			subMenu.add(new JCheckBoxMenuItem(new ToggleDebugViewAction(
-					new RoofDataDebugView(), KeyEvent.VK_R, false,
-					this, data, renderOptions)));
-			subMenu.add(new JCheckBoxMenuItem(new ToggleDebugViewAction(
-					new NetworkDebugView(), KeyEvent.VK_X, false,
-					this, data, renderOptions)));
-			subMenu.add(new JCheckBoxMenuItem(new ToggleDebugViewAction(
-					new QuadtreeDebugView(), KeyEvent.VK_Q, false,
-					this, data, renderOptions)));
-			subMenu.add(new JCheckBoxMenuItem(new ToggleDebugViewAction(
-					new Map2dTreeDebugView(), -1, false,
-					this, data, renderOptions)));
-			subMenu.add(new JCheckBoxMenuItem(new ToggleDebugViewAction(
-					new TerrainCellLabelsView(), -1, false,
-					this, data, renderOptions)));
-			subMenu.add(new JCheckBoxMenuItem(new ToggleDebugViewAction(
-					new TerrainBoundaryDebugView(), KeyEvent.VK_B, false,
-					this, data, renderOptions)));
-			subMenu.add(new JCheckBoxMenuItem(new ToggleDebugViewAction(
-					new TerrainOutlineDebugView(), -1, false,
-					this, data, renderOptions)));
-			subMenu.add(new JCheckBoxMenuItem(new ToggleDebugViewAction(
-					new TerrainNormalsDebugView(), -1, false,
-					this, data, renderOptions)));
-			subMenu.add(new JCheckBoxMenuItem(new ToggleDebugViewAction(
-					new WorldObjectNormalsDebugView(), -1, false,
-					this, data, renderOptions)));
-			subMenu.add(new JCheckBoxMenuItem(new ToggleDebugViewAction(
-					new TriangulationDebugView(), -1, false,
-					this, data, renderOptions)));
-			subMenu.add(new JCheckBoxMenuItem(new ToggleDebugViewAction(
-					new MapDataBoundsDebugView(), -1, false,
-					this, data, renderOptions)));
-			subMenu.add(new JCheckBoxMenuItem(new ToggleDebugViewAction(
-					new OrthoBoundsDebugView(), -1, false,
-					this, data, renderOptions)));
-			subMenu.add(new JCheckBoxMenuItem(new ToggleDebugViewAction(
-					new InternalCoordsDebugView(), -1, false,
-					this, data, renderOptions)));
-			subMenu.add(new JCheckBoxMenuItem(new ToggleDebugViewAction(
-					new LatLonDebugView(), -1, false,
-					this, data, renderOptions)));
-			subMenu.add(new JCheckBoxMenuItem(new ToggleDebugViewAction(
-					new TerrainElevationGridDebugView(), -1, false,
-					this, data, renderOptions)));
-			subMenu.add(new JCheckBoxMenuItem(new ToggleDebugViewAction(
-					new EleDebugView(), -1, false,
-					this, data, renderOptions)));
-						
-=======
 			initAndAddDebugView(subMenu, -1, false,
 					new TerrainBoundaryAABBDebugView());
 			initAndAddDebugView(subMenu, VK_L, false,
@@ -285,6 +215,12 @@
 					new MapDataBoundsDebugView());
 			initAndAddDebugView(subMenu, -1, false,
 					new OrthoBoundsDebugView());
+			subMenu.add(new JCheckBoxMenuItem(new ToggleDebugViewAction(
+					new InternalCoordsDebugView(), -1, false,
+					this, data, renderOptions)));
+			subMenu.add(new JCheckBoxMenuItem(new ToggleDebugViewAction(
+					new LatLonDebugView(), -1, false,
+					this, data, renderOptions)));
 			initAndAddDebugView(subMenu, -1, false,
 					new EleDebugView());
 			initAndAddDebugView(subMenu, -1, false,
@@ -296,7 +232,6 @@
 			initAndAddDebugView(subMenu, -1, false,
 					new LinearInterpolatorDebugView(renderOptions));
 			
->>>>>>> 87e72888
 			menu.add(subMenu);
 			
 		} { //"Camera"
