package org.osm2world.core.target.jogl;

import static java.util.Arrays.asList;
import static javax.media.opengl.GL.*;
import static javax.media.opengl.GL2.*;
import static javax.media.opengl.GL2ES1.*;
import static javax.media.opengl.GL2GL3.*;
import static javax.media.opengl.fixedfunc.GLLightingFunc.*;
import static javax.media.opengl.fixedfunc.GLMatrixFunc.*;
import static org.osm2world.core.target.common.material.Material.multiplyColor;
import static org.osm2world.core.target.common.material.Material.Transparency.*;
import static org.osm2world.core.target.jogl.NonAreaPrimitive.Type.*;

import java.awt.Color;
import java.awt.Font;
import java.io.File;
import java.nio.FloatBuffer;
import java.util.ArrayList;
import java.util.List;

import javax.media.opengl.GL;
import javax.media.opengl.GL2;
import javax.media.opengl.glu.GLU;

import org.apache.commons.configuration.BaseConfiguration;
import org.apache.commons.configuration.Configuration;
import org.osm2world.core.math.Vector3D;
import org.osm2world.core.math.VectorXYZ;
import org.osm2world.core.math.VectorXZ;
import org.osm2world.core.target.common.Primitive;
import org.osm2world.core.target.common.Primitive.Type;
import org.osm2world.core.target.common.PrimitiveTarget;
import org.osm2world.core.target.common.TextureData;
import org.osm2world.core.target.common.TextureData.Wrap;
import org.osm2world.core.target.common.lighting.GlobalLightingParameters;
import org.osm2world.core.target.common.material.Material;
import org.osm2world.core.target.common.material.Material.Lighting;
import org.osm2world.core.target.common.rendering.Camera;
import org.osm2world.core.target.common.rendering.Projection;

import com.jogamp.opengl.util.awt.TextRenderer;
import com.jogamp.opengl.util.texture.Texture;

public final class JOGLTarget extends PrimitiveTarget<RenderableToJOGL> {
	
	/** maximum number of texture layers any material can use */
	public static final int MAX_TEXTURE_LAYERS = 4;
	
	private final GL2 gl;

	private final JOGLTextureManager textureManager;
	
	private List<NonAreaPrimitive> nonAreaPrimitives;
	private PrimitiveBuffer primitiveBuffer;
	private JOGLRenderer renderer;

	private JOGLRenderingParameters renderingParameters;
	private GlobalLightingParameters globalLightingParameters;
	
	private Configuration config = new BaseConfiguration();
	
	/**
	 * creates a new JOGLTarget for a given {@link GL2} interface. It is
	 * possible to have multiple targets that render to the same gl object.
	 * 
	 * @param renderingParameters  global parameters for rendering;
	 *   see {@link #setRenderingParameters(JOGLRenderingParameters)}
	 * @param globalLightingParameters  global parameters for lighting;
	 *   see {@link #setGlobalLightingParameters(GlobalLightingParameters)}
	 */
	public JOGLTarget(GL2 gl, JOGLRenderingParameters renderingParameters,
			GlobalLightingParameters globalLightingParameters) {
		
		this.gl = gl;
		this.renderingParameters = renderingParameters;
		this.globalLightingParameters = globalLightingParameters;
		
		this.textureManager = new JOGLTextureManager(gl);
		
		reset();
		
	}
	
	@Override
	public Class<RenderableToJOGL> getRenderableType() {
		return RenderableToJOGL.class;
	}
		
	/**
	 * discards all accumulated draw calls
	 */
	public void reset() {
		
		this.nonAreaPrimitives = new ArrayList<NonAreaPrimitive>();
		
		this.primitiveBuffer = new PrimitiveBuffer();
		
		if (renderer != null) {
			renderer.freeResources();
			renderer = null;
		}
		
	}
	
	@Override
	public void render(RenderableToJOGL renderable) {
		renderable.renderTo(this);
	}

	@Override
	protected void drawPrimitive(Primitive.Type type, Material material,
			List<VectorXYZ> vertices, List<VectorXYZ> normals,
			List<List<VectorXZ>> texCoordLists) {
		
		primitiveBuffer.drawPrimitive(type, material, vertices, normals, texCoordLists);
		
	}

	public static void drawPrimitive(GL2 gl, int glPrimitiveType,
			List<VectorXYZ> vertices, List<VectorXYZ> normals,
			List<List<VectorXZ>> texCoordLists) {
		
		assert vertices.size() == normals.size();
		
		gl.glBegin(glPrimitiveType);
		
		for (int i = 0; i < vertices.size(); i++) {
			
			if (texCoordLists != null) {
				for (int texLayer = 0; texLayer < texCoordLists.size(); texLayer++) {
					VectorXZ textureCoord =	texCoordLists.get(texLayer).get(i);
					gl.glMultiTexCoord2d(getGLTextureConstant(texLayer),
							textureCoord.x, textureCoord.z);
				}
			}
			
			VectorXYZ n = normals.get(i);
			gl.glNormal3d(n.x, n.y,	-n.z);
			
			VectorXYZ v = vertices.get(i);
			gl.glVertex3d(v.x, v.y, -v.z);
			
		}
		
		gl.glEnd();
		
	}
	
	private void drawNonAreaPrimitive(NonAreaPrimitive.Type type,
			Color color, int width, List<VectorXYZ> vs) {
		
		nonAreaPrimitives.add(new NonAreaPrimitive(
				type, color, width, vs));
        
	}
	
	public void drawPoints(Color color, VectorXYZ... vs) {
		drawNonAreaPrimitive(POINTS, color, 1, asList(vs));
	}
	
	public void drawLineStrip(Color color, int width, VectorXYZ... vs) {
		drawNonAreaPrimitive(LINE_STRIP, color, width, asList(vs));
	}
	
	public void drawLineStrip(Color color, int width, List<VectorXYZ> vs) {
		drawNonAreaPrimitive(LINE_STRIP, color, width, vs);
	}
	
	public void drawLineLoop(Color color, int width, List<VectorXYZ> vs) {
		drawNonAreaPrimitive(LINE_LOOP, color, width, vs);
	}
	
	/**
	 * set global lighting parameters. Using this method affects all primitives
	 * (even those from previous draw calls).
	 * 
	 * @param parameters  parameter object; null disables lighting
	 */
	public void setGlobalLightingParameters(
			GlobalLightingParameters parameters) {
		
		this.globalLightingParameters = parameters;
		
	}
	
	/**
	 * set global rendering parameters. Using this method affects all primitives
	 * (even those from previous draw calls).
	 */
	public void setRenderingParameters(
			JOGLRenderingParameters renderingParameters) {
		
		this.renderingParameters = renderingParameters;
		
	}
	
	public void setConfiguration(Configuration config) {
		this.config = config;
	}
	
	/**
	 * prepares a scene, based on the accumulated draw calls, for rendering.
	 */
	@Override
	public void finish() {
		
		if (isFinished()) return;
		
		if ("DisplayList".equals(config.getString("joglImplementation"))) {
			renderer = new JOGLRendererDisplayList(
					gl, textureManager, primitiveBuffer);
		} else {
			renderer = new JOGLRendererVBO(
					gl, textureManager, primitiveBuffer);
		}
		
	}
	
	public boolean isFinished() {
		return renderer != null;
	}
	
	public void render(Camera camera, Projection projection) {
		renderPart(camera, projection, 0, 1, 0, 1);
	}
	
	/**
	 * similar to {@link #render(Camera, Projection)},
	 * but allows rendering only a part of the "normal" image.
	 * For example, with xStart=0, xEnd=0.5, yStart=0 and yEnd=1,
	 * only the left half of the full image will be rendered,
	 * but it will be stretched to cover the available space.
	 * 
	 * Only supported for orthographic projections!
	 */
	public void renderPart(Camera camera, Projection projection,
			double xStart, double xEnd, double yStart, double yEnd) {
		
		if (renderer == null) {
			throw new IllegalStateException("finish must be called first");
		}
		
		/* apply camera and projection information */
		
		applyProjectionMatricesForPart(gl, projection,
				xStart, xEnd, yStart, yEnd);
		
		applyCameraMatrices(gl, camera);
		
		/* apply global rendering parameters */
		
		applyRenderingParameters(gl, renderingParameters);
		applyLightingParameters(gl, globalLightingParameters);
		
		/* render primitives */
		
		renderer.render(camera, projection);
		
		for (NonAreaPrimitive nonAreaPrimitive : nonAreaPrimitives) {
			
			gl.glLineWidth(nonAreaPrimitive.width);
			
			Color c = nonAreaPrimitive.color;
			gl.glColor3f(c.getRed()/255f, c.getGreen()/255f, c.getBlue()/255f);
			
			gl.glBegin(getGLConstant(nonAreaPrimitive.type));
	        
			for (VectorXYZ v : nonAreaPrimitive.vs) {
		        gl.glVertex3d(v.getX(), v.getY(), -v.getZ());
			}
			
	        gl.glEnd();
			
		}
		
	}
	
	public void freeResources() {
		
		textureManager.releaseAll();
		
		reset();
		
	}
	
	static final void applyCameraMatrices(GL2 gl, Camera camera) {
		
    	gl.glLoadIdentity();
		
		VectorXYZ pos = camera.getPos();
		VectorXYZ lookAt = camera.getLookAt();
		VectorXYZ up = camera.getUp();
		new GLU().gluLookAt(
				pos.x, pos.y, -pos.z,
				lookAt.x, lookAt.y, -lookAt.z,
<<<<<<< HEAD
				up.x, up.y, -up.z);
=======
				0, 1f, 0f);
		
>>>>>>> 182567ce
	}
	
	static final void applyProjectionMatrices(GL2 gl, Projection projection) {
		applyProjectionMatricesForPart(gl, projection, 0, 1, 0, 1);
	}

	/**
	 * similar to {@link #applyProjectionMatrices(GL, Projection)},
	 * but allows rendering only a part of the "normal" image.
	 * @see
	 */
	static final void applyProjectionMatricesForPart(GL2 gl, Projection projection,
			double xStart, double xEnd, double yStart, double yEnd) {
		
		if ((xStart != 0 || xEnd != 1 || yStart != 0 || yEnd != 1)
				&& !projection.isOrthographic()) {
			throw new IllegalArgumentException("section rendering only supported "
					+ "for orthographic projections");
		}
		
		gl.glMatrixMode(GL_PROJECTION);
		gl.glLoadIdentity();
		
		if (projection.isOrthographic()) {

			double volumeWidth = projection.getAspectRatio() * projection.getVolumeHeight();
			
			gl.glOrtho(
					(-0.5 + xStart) * volumeWidth,
					(-0.5 + xEnd  ) * volumeWidth,
					(-0.5 + yStart) * projection.getVolumeHeight(),
					(-0.5 + yEnd  ) * projection.getVolumeHeight(),
					projection.getNearClippingDistance(),
					projection.getFarClippingDistance());
			
		} else { //perspective

			new GLU().gluPerspective(
					projection.getVertAngle(),
					projection.getAspectRatio(),
					projection.getNearClippingDistance(),
					projection.getFarClippingDistance());
			
		}

		gl.glMatrixMode(GL_MODELVIEW);
		
	}
	
	static final void applyRenderingParameters(GL2 gl,
			JOGLRenderingParameters parameters) {
		
		/* backface culling */
		
		if (parameters.frontFace == null) {
			gl.glDisable(GL_CULL_FACE);
		} else {
			gl.glFrontFace(GL_CCW);
			gl.glCullFace(GL_BACK);
			gl.glEnable (GL_CULL_FACE);
		}
		
		/* wireframe mode */
		
		if (parameters.wireframe) {
    		gl.glPolygonMode(GL_FRONT_AND_BACK, GL_LINE);
    	} else {
    		gl.glPolygonMode(GL_FRONT_AND_BACK, GL_FILL);
    	}
		
		/* z buffer */
		
		if (parameters.useZBuffer) {
			gl.glEnable(GL_DEPTH_TEST);
		} else {
			gl.glDisable(GL_DEPTH_TEST);
		}
		
	}
	
	static final void applyLightingParameters(GL2 gl,
			GlobalLightingParameters lighting) {
		
		if (lighting == null) {

			gl.glDisable(GL_LIGHT0);
			gl.glDisable(GL_LIGHTING);
			
		} else {
			
			gl.glLightModelfv(GL_LIGHT_MODEL_AMBIENT,
					getFloatBuffer(lighting.globalAmbientColor));
			
			gl.glLightfv(GL_LIGHT0, GL_AMBIENT,
					getFloatBuffer(Color.BLACK));
			gl.glLightfv(GL_LIGHT0, GL_DIFFUSE,
					getFloatBuffer(lighting.lightColorDiffuse));
			gl.glLightfv(GL_LIGHT0, GL_SPECULAR,
					getFloatBuffer(lighting.lightColorSpecular));
			
			gl.glLightfv(GL_LIGHT0, GL_POSITION, new float[] {
						(float)lighting.lightFromDirection.x,
						(float)lighting.lightFromDirection.y,
						-(float)lighting.lightFromDirection.z,
						0.0f}, 0);
			
			gl.glEnable(GL_LIGHT0);
			gl.glEnable(GL_LIGHTING);
			
		}
		
	}
	
	static final void setMaterial(GL2 gl, Material material,
			JOGLTextureManager textureManager) {
		
		int numTexLayers = 0;
		if (material.getTextureDataList() != null) {
			numTexLayers = material.getTextureDataList().size();
		}
		
		/* set lighting */
		
		if (material.getLighting() == Lighting.SMOOTH) {
			gl.glShadeModel(GL_SMOOTH);
		} else {
			gl.glShadeModel(GL_FLAT);
		}
		
		/* set color */
		
		if (numTexLayers == 0 || material.getTextureDataList().get(0).colorable) {
			
			//TODO: glMaterialfv could be redundant if color was used for ambient and diffuse
			Color c = material.getColor();
			gl.glColor3f(c.getRed()/255f, c.getGreen()/255f, c.getBlue());
			
			gl.glMaterialfv(GL_FRONT, GL_AMBIENT,
					getFloatBuffer(material.ambientColor()));
			gl.glMaterialfv(GL_FRONT, GL_DIFFUSE,
					getFloatBuffer(material.diffuseColor()));
			
		} else {
			
			gl.glColor3f(1, 1, 1);
			
			gl.glMaterialfv(GL_FRONT, GL_AMBIENT, getFloatBuffer(
					multiplyColor(Color.WHITE, material.getAmbientFactor())));
			gl.glMaterialfv(GL_FRONT, GL_DIFFUSE, getFloatBuffer(
					multiplyColor(Color.WHITE, material.getDiffuseFactor())));
			
		}
		
		/* set textures and associated parameters */
		
		for (int i = 0; i < MAX_TEXTURE_LAYERS; i++) {
			
			gl.glActiveTexture(getGLTextureConstant(i));
						
			if (i >= numTexLayers) {
				
				gl.glDisable(GL_TEXTURE_2D);
								
			} else {
				
				gl.glEnable(GL_TEXTURE_2D);
				
				if (material.getTransparency() == TRUE) {
					gl.glEnable(GL.GL_BLEND);
					gl.glBlendFunc(GL.GL_SRC_ALPHA, GL.GL_ONE_MINUS_SRC_ALPHA);
				} else if (material.getTransparency() == BINARY) {
					gl.glAlphaFunc(GL_GREATER, 0.5f);
					gl.glEnable(GL_ALPHA_TEST);
				} else {
					gl.glDisable(GL.GL_BLEND);
					gl.glDisable(GL_ALPHA_TEST);
				}
				
				TextureData textureData = material.getTextureDataList().get(i);
				
				Texture texture = textureManager.getTextureForFile(textureData.file);
		        texture.enable(gl); //TODO: should this be called every time?
		        texture.bind(gl);

				int wrap = (textureData.wrap == Wrap.CLAMP) ?
						GL_CLAMP : GL_REPEAT;
				gl.glTexParameteri(GL_TEXTURE_2D, GL_TEXTURE_WRAP_S, wrap);
		        gl.glTexParameteri(GL_TEXTURE_2D, GL_TEXTURE_WRAP_T, wrap);

		        if (i == 0) {
		        	gl.glTexEnvf(GL_TEXTURE_ENV, GL_TEXTURE_ENV_MODE, GL_MODULATE);
		        } else {
		        	
		        	gl.glTexEnvi( GL_TEXTURE_ENV, GL_TEXTURE_ENV_MODE, GL_COMBINE );
		        	gl.glTexEnvi( GL_TEXTURE_ENV, GL_COMBINE_RGB, GL_INTERPOLATE );

		        	gl.glTexEnvi( GL_TEXTURE_ENV, GL_SOURCE0_RGB, GL_TEXTURE );
		        	gl.glTexEnvi( GL_TEXTURE_ENV, GL_OPERAND0_RGB, GL_SRC_COLOR );

		        	gl.glTexEnvi( GL_TEXTURE_ENV, GL_SOURCE1_RGB, GL_PREVIOUS );
		        	gl.glTexEnvi( GL_TEXTURE_ENV, GL_OPERAND1_RGB, GL_SRC_COLOR );

		        	gl.glTexEnvi( GL_TEXTURE_ENV, GL_SOURCE2_RGB, GL_TEXTURE );
		        	gl.glTexEnvi( GL_TEXTURE_ENV, GL_OPERAND2_RGB, GL_SRC_ALPHA );

		        }
		        
			}
			
		}
		
	}

	static final FloatBuffer getFloatBuffer(Color color) {
		float colorArray[] = {0, 0, 0, 1};
		color.getRGBColorComponents(colorArray);
		return FloatBuffer.wrap(colorArray);
	}

	static final int getGLConstant(Type type) {
		switch (type) {
		case TRIANGLE_STRIP: return GL_TRIANGLE_STRIP;
		case TRIANGLE_FAN: return GL_TRIANGLE_FAN;
		case TRIANGLES: return GL_TRIANGLES;
		case CONVEX_POLYGON: return GL_POLYGON;
		default: throw new Error("programming error: unhandled primitive type");
		}
	}

	static final int getGLConstant(NonAreaPrimitive.Type type) {
		switch (type) {
		case POINTS: return GL_POINTS;
		case LINES: return GL_LINES;
		case LINE_STRIP: return GL_LINE_STRIP;
		case LINE_LOOP: return GL_LINE_LOOP;
		default: throw new Error("programming error: unhandled primitive type");
		}
	}

	static final int getGLTextureConstant(int textureNumber) {
		switch (textureNumber) {
		case 0: return GL_TEXTURE0;
		case 1: return GL_TEXTURE1;
		case 2: return GL_TEXTURE2;
		case 3: return GL_TEXTURE3;
		default: throw new Error("programming error: unhandled texture number");
		}
	}
	
	/**
	 * clears the rendering surface and the z buffer
	 * 
	 * @param clearColor  background color before rendering any primitives;
	 *                     null uses a previously defined clear color
	 */
	public static final void clearGL(GL2 gl, Color clearColor) {
		
		if (clearColor != null) {
			float[] c = {0f, 0f, 0f};
			clearColor.getColorComponents(c);
			gl.glClearColor(c[0], c[1], c[2], 1.0f);
		}
		
		gl.glClear(GL_COLOR_BUFFER_BIT | GL_DEPTH_BUFFER_BIT);
        
	}
	
	private static final TextRenderer textRenderer = new TextRenderer(
			new Font("SansSerif", Font.PLAIN, 12), true, false);
	//needs quite a bit of memory, so it must not create an instance for each use!
	
	public static final void drawText(String string, Vector3D pos, Color color) {
		textRenderer.setColor(color);
		textRenderer.begin3DRendering();
		textRenderer.draw3D(string,
				(float)pos.getX(), (float)pos.getY(), -(float)pos.getZ(),
				0.05f);
	}

	public static final void drawText(String string, int x, int y,
			int screenWidth, int screenHeight, Color color) {
		textRenderer.beginRendering(screenWidth, screenHeight);
		textRenderer.setColor(color);
		textRenderer.draw(string, x, y);
		textRenderer.endRendering();
	}
	
	public static final void drawBackgoundImage(GL2 gl, File backgroundImage,
			int startPixelX, int startPixelY,
			int pixelWidth, int pixelHeight,
			JOGLTextureManager textureManager) {
		
		gl.glMatrixMode(GL_PROJECTION);
		gl.glPushMatrix();
		gl.glLoadIdentity();
		gl.glOrtho(0, 1, 0, 1, 0, 1);
		
		gl.glMatrixMode(GL_MODELVIEW);
		gl.glPushMatrix();
		gl.glLoadIdentity();
				
		gl.glDepthMask( false );
		
		/* texture binding */

		gl.glEnable(GL_TEXTURE_2D);
		gl.glActiveTexture(GL_TEXTURE0);
		
		gl.glTexEnvf(GL_TEXTURE_ENV, GL_TEXTURE_ENV_MODE, GL_REPLACE);
		
		Texture backgroundTexture =
				textureManager.getTextureForFile(backgroundImage);

		backgroundTexture.enable(gl);
		backgroundTexture.bind(gl);
		
		gl.glTexParameteri(GL_TEXTURE_2D, GL_TEXTURE_WRAP_S, GL_REPEAT);
		gl.glTexParameteri(GL_TEXTURE_2D, GL_TEXTURE_WRAP_T, GL_REPEAT);
		
		int texWidth = backgroundTexture.getImageWidth();
		int texHeight = backgroundTexture.getImageHeight();
		
		/* draw quad */
				
		gl.glBegin( GL_QUADS ); {
			gl.glTexCoord2f(
					(float) startPixelX / texWidth,
					(float) startPixelY / texHeight );
			gl.glVertex2f( 0, 0 );
			gl.glTexCoord2f(
					(float) (startPixelX + pixelWidth) / texWidth,
					(float) startPixelY / texHeight );
			gl.glVertex2f( 1f, 0 );
			gl.glTexCoord2f(
					(float) (startPixelX + pixelWidth) / texWidth,
					(float) (startPixelY + pixelHeight) / texHeight );
			gl.glVertex2f( 1f, 1f );
			gl.glTexCoord2f(
					(float) startPixelX / texWidth,
					(float) (startPixelY + pixelHeight) / texHeight );
			gl.glVertex2f( 0, 1f );
		} gl.glEnd();
		
		/* restore some settings */
		
		gl.glDepthMask( true );
		
		gl.glPopMatrix();
		gl.glMatrixMode(GL_PROJECTION);
		gl.glPopMatrix();
		gl.glMatrixMode(GL_MODELVIEW);
		
	}
	
}<|MERGE_RESOLUTION|>--- conflicted
+++ resolved
@@ -293,12 +293,8 @@
 		new GLU().gluLookAt(
 				pos.x, pos.y, -pos.z,
 				lookAt.x, lookAt.y, -lookAt.z,
-<<<<<<< HEAD
 				up.x, up.y, -up.z);
-=======
-				0, 1f, 0f);
-		
->>>>>>> 182567ce
+		
 	}
 	
 	static final void applyProjectionMatrices(GL2 gl, Projection projection) {
