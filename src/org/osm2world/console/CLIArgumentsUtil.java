--- conflicted
+++ resolved
@@ -14,12 +14,8 @@
 public final class CLIArgumentsUtil {
 	
 	public static enum ProgramMode {GUI, CONVERT, HELP, VERSION, PARAMFILE};
-<<<<<<< HEAD
 	public static enum OutputMode {OBJ, POV, PNG, PPM, GD};
-=======
-	public static enum OutputMode {OBJ, POV, PNG, PPM};
 	public static enum InputMode {FILE, OVERPASS};
->>>>>>> 9047d855
 	
 	private CLIArgumentsUtil() { }
 	
